--- conflicted
+++ resolved
@@ -2,7 +2,6 @@
 use chrono::prelude::*;
 use std::f64::consts::PI;
 
-<<<<<<< HEAD
 // Obliquity of the ecliptic, accurate to 1 arcmin per century from J2000
 const EC: f64 = 0.40909260052;
 // The generally accepted motion of the Sun in the LSR is that it is moving at a speed of about
@@ -11,8 +10,7 @@
 const ARA: f64 = 4.71238898038;
 const ADE: f64 = 0.52359877559;
 
-=======
->>>>>>> 09b9e492
+
 fn julian_day(when: DateTime<Utc>) -> f64 {
     // Calculate decimal julian day for specified date. We can simplify
     // since we do not need to cover dates in the past, only the future!
@@ -101,7 +99,6 @@
     horizontal_from_equatorial(location, when, ra, dec)
 }
 
-<<<<<<< HEAD
 fn ecliptic_from_equatorial(ra: f64, dec: f64) -> (f64, f64) {
     // From javascript code behind calculations at https://frostydrew.org/utilities.dc/convert/tool-eq_coordinates/
     let l = (ra.tan() * EC.cos() + dec.tan() * EC.sin() / ra.cos()).atan();
@@ -115,17 +112,6 @@
 //    (l, b)
 //}
 
-=======
-fn equatorial_from_ecliptic(l: f64, b: f64) -> (f64, f64) {
-    // From https://astrophysicsandpython.com/2021/04/19/celestial-coordinate-conversions/#Equatorial_Ecliptic
-    let _ecliptic = 23.43927944_f64.to_radians();
-    let dec = (b.sin() * _ecliptic.cos() + b.cos() * _ecliptic.sin() * l.sin()).asin();
-    let ra =
-        (b.cos() * l.sin() * _ecliptic.cos() - b.sin() * _ecliptic.sin()).atan2(b.cos() * l.cos());
-    (ra, dec)
-}
-
->>>>>>> 09b9e492
 fn ecliptic_from_sun(when: DateTime<Utc>) -> (f64, f64) {
     // Algorithm from https://aa.usno.navy.mil/faq/sun_approx
     // for computing the Sun's angular coordinates to an accuracy of about 1 arcminute within two centuries of 2000
@@ -161,7 +147,6 @@
     horizontal_from_equatorial(location, when, ra, dec)
 }
 
-<<<<<<< HEAD
 pub fn vlsrcorr_from_galactic(l: f64, b: f64, when: DateTime<Utc>) -> f64 {
     // From http://web.mit.edu/8.13/www/srt_software/vlsr.pdf
 
@@ -187,8 +172,6 @@
     1e3 * (vsun + vorb)
 }
 
-=======
->>>>>>> 09b9e492
 #[cfg(test)]
 mod test {
     use chrono::Duration;
@@ -223,6 +206,7 @@
             1e-6
         );
     }
+    
     #[test]
     fn test_horizontal_from_sun() {
         // Test that we get the correct horizontal position for the Sun
@@ -240,7 +224,7 @@
         assert_similar!(dir.azimuth, expected_az, 1e-6);
         assert_similar!(dir.altitude, expected_alt, 1e-6);
     }
-<<<<<<< HEAD
+    
     #[test]
     fn test_vlsrcorr_from_galactic() {
         // Test that we get the correct horizontal position for the Sun
@@ -252,6 +236,4 @@
         let expected_vlsrcorr = -15443.385967834394;
         assert_similar!(vlsrcorr, expected_vlsrcorr, 1e-6);
     }
-=======
->>>>>>> 09b9e492
 }