--- conflicted
+++ resolved
@@ -22,12 +22,9 @@
 tokio-util = { version = "0.7.7" }
 hex-literal = { version="0.3.4" }
 warp = { version = "0.3.3" }
-<<<<<<< HEAD
 uhd= { git="https://github.com/centowen/uhd-rust.git", branch="remove_enumerate_registers" }
 median = "0.3.2"
 rustfft="*"
-=======
 thiserror = "1.0.40"
->>>>>>> ea35f1e4
 
 [dev-dependencies]
