--- conflicted
+++ resolved
@@ -16,10 +16,6 @@
 use std::str::FromStr;
 use std::time::Duration;
 
-<<<<<<< HEAD
-=======
-use median::Filter;
->>>>>>> 4941fe9f
 use rustfft::{num_complex::Complex, FftPlanner};
 use uhd::{self, StreamCommand, StreamCommandType, StreamTime, TuneRequest, Usrp};
 
@@ -235,16 +231,13 @@
         srate,
         &mut spec_ref,
     );
-<<<<<<< HEAD
+
     // Form sig-ref difference and scale with Tsys
     // Hard coded Tsys for now
     let tsys = 285.0;
     for i in 0..avg_pts {
         spec[i] = tsys * (spec_sig[i] - spec_ref[i]) / spec_ref[i];
-=======
-    for i in 0..avg_pts {
-        spec[i] = spec[i] + (0.5 * (spec_sig[i] - spec_ref[i]));
->>>>>>> 4941fe9f
+
     }
 }
 
@@ -284,11 +277,8 @@
     // setup fft
     let mut planner = FftPlanner::new();
     let fft = planner.plan_fft_forward(fft_pts);
-<<<<<<< HEAD
+
     // Loop through the samples, taking fft_pts each time
-=======
-    // Loop through the samples, taking FFF_POINTS each time
->>>>>>> 4941fe9f
     for n in 0..nstack {
         let mut fft_buffer: Vec<Complex<f64>> = buffer[n * fft_pts..(n + 1) * fft_pts]
             .iter()
@@ -299,17 +289,13 @@
         fft.process(&mut fft_buffer);
         // Add absolute values to stacked spectrum
         // Seems the pos/neg halves of spectrum are flipped, so reflip them
-<<<<<<< HEAD
         // we want lowest frequency in element 0 and then increasing
-=======
->>>>>>> 4941fe9f
         for i in 0..fft_pts / 2 {
             fft_abs[i + fft_pts / 2] = fft_abs[i + fft_pts / 2] + fft_buffer[i].norm();
             fft_abs[i] = fft_abs[i] + fft_buffer[i + fft_pts / 2].norm();
         }
     }
     // Normalise spectrum by number of stackings,
-<<<<<<< HEAD
     // do **2 to get power spectrum
     for i in 0..fft_pts {
         fft_abs[i] = fft_abs[i] * fft_abs[i] / (nstack as f64);
@@ -328,14 +314,6 @@
                 chunk[n] = m;
             }
         }
-=======
-    // do **2 to get power spectrum, and median filter
-    // also lot max/min for plotting
-    let mut filter = Filter::new(31);
-    for i in 0..fft_pts {
-        fft_abs[i] = fft_abs[i] * fft_abs[i] / (nstack as f64);
-        fft_abs[i] = filter.consume(fft_abs[i]);
->>>>>>> 4941fe9f
     }
 
     // Average spectrum to save data
@@ -348,7 +326,6 @@
     }
 }
 
-<<<<<<< HEAD
 fn median(mut xs: Vec<f64>) -> f64 {
     // sort in ascending order, panic on f64::NaN
     xs.sort_by(|x, y| x.partial_cmp(y).unwrap());
@@ -360,8 +337,6 @@
     }
 }
 
-=======
->>>>>>> 4941fe9f
 async fn measure(
     measurements: Arc<Mutex<Vec<Measurement>>>,
     cancellation_token: CancellationToken,
@@ -372,7 +347,6 @@
     let sfreq: f64 = 1.4204e9;
     let rfreq: f64 = 1.4179e9;
     let avg_pts: usize = 512; // ^2 Number of points after average, setting spectral resolution
-<<<<<<< HEAD
     let fft_pts: usize = 8192; // ^2 Number of points in FFT, setting spectral resolution
     let gain: f64 = 38.0;
 
@@ -386,8 +360,6 @@
     usrp.set_rx_dc_offset_enabled(true, 0).unwrap();
 
     usrp.set_rx_sample_rate(srate as f64, 0).unwrap();
-=======
->>>>>>> 4941fe9f
 
     {
         let mut measurements = measurements.clone().lock_owned().await;
@@ -403,23 +375,6 @@
         measurements.push(measurement);
     }
 
-<<<<<<< HEAD
-=======
-    let fft_pts: usize = 4096; // ^2 Number of points in FFT, setting spectral resolution
-    let gain: f64 = 40.0;
-
-    // Setup usrp for taking data
-    let mut usrp = Usrp::open("addr=192.168.5.31").unwrap(); // Brage
-                                                             //let mut usrp = Usrp::open("addr=192.168.5.32").unwrap(); // Vale
-
-    // The N210 only has one input channel 0.
-    usrp.set_rx_gain(gain, 0, "").unwrap(); // empty string to set all gains
-    usrp.set_rx_antenna("TX/RX", 0).unwrap();
-    usrp.set_rx_dc_offset_enabled(true, 0).unwrap();
-
-    usrp.set_rx_sample_rate(srate as f64, 0).unwrap();
-
->>>>>>> 4941fe9f
     // start taking data until integrate is false
     let mut n = 0.0;
     while !cancellation_token.is_cancelled() {
